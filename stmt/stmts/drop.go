--- conflicted
+++ resolved
@@ -112,12 +112,6 @@
 	var notExistTables []string
 	is := sessionctx.GetDomain(ctx).InfoSchema()
 	for _, ti := range s.TableIdents {
-<<<<<<< HEAD
-		err := sessionctx.GetDomain(ctx).DDL().DropTable(ctx, ti.Full(ctx))
-		// TODO: we should return special error for table not exist, checking "not exist" is not enough,
-		// because some other errors may contain this error string too.
-		if terror.ErrorEqual(err, ddl.ErrNotExists) || terror.DatabaseNotExists.Equal(err) {
-=======
 		fullti := ti.Full(ctx)
 		schema, ok := is.SchemaByName(fullti.Schema)
 		if !ok {
@@ -128,7 +122,6 @@
 		}
 		tb, err := is.TableByName(fullti.Schema, fullti.Name)
 		if err != nil && strings.HasSuffix(err.Error(), "not exist") {
->>>>>>> 3b59e0c4
 			notExistTables = append(notExistTables, ti.String())
 			continue
 		} else if err != nil {
@@ -145,7 +138,9 @@
 		}
 
 		err = sessionctx.GetDomain(ctx).DDL().DropTable(ctx, fullti)
-		if err != nil {
+		if terror.ErrorEqual(err, ddl.ErrNotExists) || terror.DatabaseNotExists.Equal(err) {
+			notExistTables = append(notExistTables, ti.String())
+		} else if err != nil {
 			return nil, errors.Trace(err)
 		}
 	}
